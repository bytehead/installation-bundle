<?php

declare(strict_types=1);

/*
 * This file is part of Contao.
 *
 * Copyright (c) 2005-2018 Leo Feyer
 *
 * @license LGPL-3.0+
 */

namespace Contao\InstallationBundle;

use Contao\Backend;
use Contao\Config;
use Doctrine\DBAL\Connection;
use Doctrine\DBAL\DBALException;
use Psr\Log\LoggerInterface;
use Symfony\Component\Filesystem\Filesystem;
use Symfony\Component\Finder\Finder;
use Symfony\Component\Finder\SplFileInfo;

class InstallTool
{
    /**
     * @var Connection
     */
    private $connection;

    /**
     * @var string
     */
    private $rootDir;

    /**
     * @var LoggerInterface
     */
    private $logger;

    /**
<<<<<<< HEAD
     * @param Connection $connection
     * @param string     $rootDir
     * @param string     $logDir
     */
    public function __construct(Connection $connection, string $rootDir, string $logDir)
=======
     * Constructor.
     *
     * @param Connection      $connection
     * @param string          $rootDir
     * @param LoggerInterface $logger
     */
    public function __construct(Connection $connection, $rootDir, LoggerInterface $logger)
>>>>>>> b5ec98d2
    {
        $this->connection = $connection;
        $this->rootDir = $rootDir;
        $this->logger = $logger;
    }

    /**
     * Returns true if the install tool has been locked.
     *
     * @return bool
     */
    public function isLocked(): bool
    {
        $file = $this->rootDir.'/var/install_lock';

        if (!file_exists($file)) {
            return false;
        }

        $count = file_get_contents($this->rootDir.'/var/install_lock');

        return (int) $count >= 3;
    }

    /**
     * Returns true if the install tool can write files.
     *
     * @return bool
     */
    public function canWriteFiles(): bool
    {
        return is_writable(__FILE__);
    }

    /**
     * Checks if the license has been accepted.
     *
     * @return bool
     */
    public function shouldAcceptLicense(): bool
    {
        return !Config::get('licenseAccepted');
    }

    /**
     * Increases the login count.
     */
    public function increaseLoginCount(): void
    {
        $count = 0;
        $file = $this->rootDir.'/var/install_lock';

        if (file_exists($file)) {
            $count = file_get_contents($this->rootDir.'/var/install_lock');
        }

        $fs = new Filesystem();
        $fs->dumpFile($file, (int) $count + 1);
    }

    /**
     * Resets the login count.
     */
    public function resetLoginCount(): void
    {
        \File::putContent('system/tmp/login-count.txt', 0);
    }

    /**
     * Sets a database connection object.
     *
     * @param Connection $connection
     */
    public function setConnection(Connection $connection): void
    {
        $this->connection = $connection;
    }

    /**
     * Checks if a database connection can be established.
     *
     * @param string|null $name
     *
     * @return bool
     */
    public function canConnectToDatabase(?string $name): bool
    {
        if (null === $name || null === $this->connection) {
            return false;
        }

        try {
            $this->connection->connect();
        } catch (\Exception $e) {
            $this->logException($e);

            return false;
        }

        $quotedName = $this->connection->quoteIdentifier($name);

        try {
            $this->connection->query('use '.$quotedName);
        } catch (DBALException $e) {
            $this->logException($e);

            return false;
        }

        return true;
    }

    /**
     * Checks if a table exists.
     *
     * @param string $name
     *
     * @return bool
     */
    public function hasTable(string $name): bool
    {
        return $this->connection->getSchemaManager()->tablesExist([$name]);
    }

    /**
     * Checks if the installation is fresh.
     *
     * @return bool
     */
    public function isFreshInstallation(): bool
    {
        if (!$this->hasTable('tl_module')) {
            return true;
        }

        $statement = $this->connection->query('
            SELECT
                COUNT(*) AS count
            FROM
                tl_page
        ');

        return $statement->fetch(\PDO::FETCH_OBJ)->count < 1;
    }

    /**
     * Checks if the database is older than version 3.2.
     *
     * @return bool
     */
    public function hasOldDatabase(): bool
    {
        if (!$this->hasTable('tl_layout')) {
            return false;
        }

        $sql = $this->connection
            ->getDatabasePlatform()
            ->getListTableColumnsSQL('tl_layout', $this->connection->getDatabase())
        ;

        $column = $this->connection->fetchAssoc($sql." AND COLUMN_NAME = 'sections'");

        return !\in_array($column['Type'], ['varchar(1022)', 'blob'], true);
    }

    /**
     * Checks the database configuration.
     *
     * @param array $context
     *
     * @return bool
     */
    public function hasConfigurationError(array &$context): bool
    {
        $row = $this->connection
            ->query('SELECT @@version as Version')
            ->fetch(\PDO::FETCH_OBJ)
        ;

        [$version] = explode('-', $row->Version);

        // The database version is too old
        if (version_compare($version, '5.5.7', '<')) {
            $context['errorCode'] = 1;
            $context['version'] = $version;

            return true;
        }

        $options = $this->connection->getParams()['defaultTableOptions'];
        $statement = $this->connection->query("SHOW COLLATION LIKE '".$options['collate']."'");

        // The configured collation is not installed
        if (false === ($row = $statement->fetch(\PDO::FETCH_OBJ))) {
            $context['errorCode'] = 2;
            $context['collation'] = $options['collate'];

            return true;
        }

        $engineFound = false;
        $statement = $this->connection->query('SHOW ENGINES');

        while (false !== ($row = $statement->fetch(\PDO::FETCH_OBJ))) {
            if ($options['engine'] === $row->Engine) {
                $engineFound = true;
                break;
            }
        }

        // The configured engine is not available
        if (!$engineFound) {
            $context['errorCode'] = 3;
            $context['engine'] = $options['engine'];

            return true;
        }

        if ('InnoDB' === $options['engine'] && 0 === strncmp($options['collate'], 'utf8mb4', 7)) {
            $row = $this->connection
                ->query("SHOW VARIABLES LIKE 'innodb_large_prefix'")
                ->fetch(\PDO::FETCH_OBJ)
            ;

            // The innodb_large_prefix option is not set
            if (!\in_array(strtolower((string) $row->Value), ['1', 'on'], true)) {
                $context['errorCode'] = 4;

                return true;
            }

            // As there is no reliable way to get the vendor (see #84), we are
            // guessing based on the version number. MySQL is currently at 8 so
            // checking for 10 should be save for the next couple of years.
            $vok = version_compare($version, '10', '>=') ? '10.2' : '5.7.7';

            // No additional requirements as of MySQL 5.7.7 and MariaDB 10.2
            if (version_compare($version, $vok, '>=')) {
                return false;
            }

            $row = $this->connection
                ->query("SHOW VARIABLES LIKE 'innodb_file_format'")
                ->fetch(\PDO::FETCH_OBJ)
            ;

            // The InnoDB file format is not Barracuda
            if ('barracuda' !== strtolower((string) $row->Value)) {
                $context['errorCode'] = 5;

                return true;
            }

            $row = $this->connection
                ->query("SHOW VARIABLES LIKE 'innodb_file_per_table'")
                ->fetch(\PDO::FETCH_OBJ)
            ;

            // The innodb_file_per_table option is not set
            if (!\in_array(strtolower((string) $row->Value), ['1', 'on'], true)) {
                $context['errorCode'] = 5;

                return true;
            }
        }

        return false;
    }

    /**
     * Handles executing the runonce files.
     */
    public function handleRunOnce(): void
    {
        // Wait for the tables to be created (see #5061)
        if (!$this->hasTable('tl_log')) {
            return;
        }

        Backend::handleRunOnce();
    }

    /**
     * Returns the available SQL templates.
     *
     * @return array
     */
    public function getTemplates(): array
    {
        /** @var SplFileInfo[] $finder */
        $finder = Finder::create()
            ->files()
            ->name('*.sql')
            ->in($this->rootDir.'/templates')
        ;

        $templates = [];

        foreach ($finder as $file) {
            $templates[] = $file->getRelativePathname();
        }

        return $templates;
    }

    /**
     * Imports a template.
     *
     * @param string $template
     * @param bool   $preserveData
     */
    public function importTemplate(string $template, bool $preserveData = false): void
    {
        if (!$preserveData) {
            $tables = $this->connection->getSchemaManager()->listTableNames();

            foreach ($tables as $table) {
                if (0 === strncmp($table, 'tl_', 3)) {
                    $this->connection->query('TRUNCATE TABLE '.$this->connection->quoteIdentifier($table));
                }
            }
        }

        $data = file($this->rootDir.'/templates/'.$template);

        foreach (preg_grep('/^INSERT /', $data) as $query) {
            $this->connection->query($query);
        }
    }

    /**
     * Checks if there is an admin user.
     *
     * @return bool
     */
    public function hasAdminUser(): bool
    {
        try {
            $statement = $this->connection->query("
                SELECT
                    COUNT(*) AS count
                FROM
                    tl_user
                WHERE
                    admin = '1'
            ");

            if ($statement->fetch(\PDO::FETCH_OBJ)->count > 0) {
                return true;
            }
        } catch (DBALException $e) {
            // ignore
        }

        return false;
    }

    /**
     * Persists the admin user.
     *
     * @param string $username
     * @param string $name
     * @param string $email
     * @param string $password
     * @param string $language
     */
    public function persistAdminUser($username, string $name, string $email, string $password, string $language): void
    {
        $statement = $this->connection->prepare("
            INSERT INTO
                tl_user
                    (
                        tstamp,
                        name,
                        email,
                        username,
                        password,
                        language,
                        backendTheme,
                        admin,
                        showHelp,
                        useRTE,
                        useCE,
                        thumbnails,
                        dateAdded
                    )
                 VALUES
                    (:time, :name, :email, :username, :password, :language, 'flexible', 1, 1, 1, 1, 1, :time)
        ");

        $replace = [
            '#' => '&#35;',
            '<' => '&#60;',
            '>' => '&#62;',
            '(' => '&#40;',
            ')' => '&#41;',
            '\\' => '&#92;',
            '=' => '&#61;',
        ];

        $statement->execute([
            ':time' => time(),
            ':name' => strtr($name, $replace),
            ':email' => $email,
            ':username' => strtr($username, $replace),
            ':password' => password_hash($password, PASSWORD_DEFAULT),
            ':language' => $language,
        ]);
    }

    /**
     * Returns a Contao parameter.
     *
     * @param string $key
     *
     * @return mixed|null
     */
    public function getConfig(string $key)
    {
        return Config::get($key);
    }

    /**
     * Sets a Contao parameter.
     *
     * @param string $key
     * @param mixed  $value
     */
    public function setConfig(string $key, $value): void
    {
        Config::set($key, $value);
    }

    /**
     * Persists a Contao parameter.
     *
     * @param string $key
     * @param mixed  $value
     */
    public function persistConfig(string $key, $value): void
    {
        $config = Config::getInstance();
        $config->persist($key, $value);
        $config->save();
    }

    /**
     * Logs an exception in the current log file.
     *
     * @param \Exception $e
     */
    public function logException(\Exception $e): void
    {
        $this->logger->critical('An exception occurred.', ['exception' => $e]);
    }
}<|MERGE_RESOLUTION|>--- conflicted
+++ resolved
@@ -39,21 +39,11 @@
     private $logger;
 
     /**
-<<<<<<< HEAD
-     * @param Connection $connection
-     * @param string     $rootDir
-     * @param string     $logDir
-     */
-    public function __construct(Connection $connection, string $rootDir, string $logDir)
-=======
-     * Constructor.
-     *
      * @param Connection      $connection
      * @param string          $rootDir
      * @param LoggerInterface $logger
      */
-    public function __construct(Connection $connection, $rootDir, LoggerInterface $logger)
->>>>>>> b5ec98d2
+    public function __construct(Connection $connection, string $rootDir, LoggerInterface $logger)
     {
         $this->connection = $connection;
         $this->rootDir = $rootDir;
