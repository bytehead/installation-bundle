--- conflicted
+++ resolved
@@ -286,13 +286,10 @@
         <source>database_name_error</source>
         <target>Please enter only the following characters: A-Za-z0-9$_</target>
       </trans-unit>
-<<<<<<< HEAD
-=======
       <trans-unit id="72">
         <source>console_explanation</source>
         <target>A post installation task could not be completed!</target>
       </trans-unit>
->>>>>>> f61d8c56
     </body>
   </file>
 </xliff>