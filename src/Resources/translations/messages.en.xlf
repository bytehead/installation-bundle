<?xml version="1.0" encoding="UTF-8"?>
<xliff version="1.2" xmlns="urn:oasis:names:tc:xliff:document:1.2">
  <file source-language="en" datatype="plaintext" original="src/Resources/translations/messages.en.xlf">
    <body>
      <trans-unit id="1">
        <source>install_tool</source>
        <target>Contao install tool</target>
      </trans-unit>
      <trans-unit id="2">
        <source>an_error_occurred</source>
        <target>An error occurred</target>
      </trans-unit>
      <trans-unit id="3">
        <source>locked_headline</source>
        <target>The install tool has been locked!</target>
      </trans-unit>
      <trans-unit id="4">
        <source>locked_explanation</source>
<<<<<<< HEAD
        <target>For security reasons, the install tool has been locked after a wrong password had been entered more than three times in a row. To unlock it, run &lt;code&gt;vendor/bin/contao-console doctrine:cache:clear contao.cache&lt;/code&gt; on the command line.</target>
=======
        <target>For security reasons, the install tool has been locked after a wrong password had been entered more than three times in a row. To unlock it, run &lt;code&gt;vendor/bin/contao-console contao:install:unlock&lt;/code&gt; on the command line.</target>
>>>>>>> 4e537350
      </trans-unit>
      <trans-unit id="5">
        <source>file_permissions_headline</source>
        <target>PHP is not allowed to write files!</target>
      </trans-unit>
      <trans-unit id="6">
        <source>file_permissions_explanation</source>
        <target>Your server does not support file access via PHP; most likely PHP runs as Apache module under a different user. Please contact your server administrator and ask him to fix the problem.</target>
      </trans-unit>
      <trans-unit id="7">
        <source>file_permissions_warning</source>
        <target>&lt;strong&gt;Do not attempt to fix this yourself by making files and folders writable for everyone!&lt;/strong&gt;</target>
      </trans-unit>
      <trans-unit id="8">
        <source>accept_license</source>
        <target>Accept license</target>
      </trans-unit>
      <trans-unit id="9">
        <source>set_password</source>
        <target>Install tool password</target>
      </trans-unit>
      <trans-unit id="10">
        <source>set_password_hint</source>
        <target>Please enter a password to prevent unauthorized access.</target>
      </trans-unit>
      <trans-unit id="11">
        <source>password</source>
        <target>Password</target>
      </trans-unit>
      <trans-unit id="12">
        <source>confirmation</source>
        <target>Confirmation</target>
      </trans-unit>
      <trans-unit id="13">
        <source>save_password</source>
        <target>Save password</target>
      </trans-unit>
      <trans-unit id="14">
        <source>password_confirmation_mismatch</source>
        <target>The password does not match the confirmation!</target>
      </trans-unit>
      <trans-unit id="15">
        <source>password_too_short</source>
        <target>The password should be at least %d characters long!</target>
      </trans-unit>
      <trans-unit id="16">
        <source>login</source>
        <target>Install tool login</target>
      </trans-unit>
      <trans-unit id="17">
        <source>login_explanation</source>
        <target>Please enter the install tool password. The install tool password is not the same as the Contao back end password.</target>
      </trans-unit>
      <trans-unit id="18">
        <source>allow_cookies</source>
        <target>You have to allow cookies to use Contao.</target>
      </trans-unit>
      <trans-unit id="19">
        <source>login</source>
        <target>Login</target>
      </trans-unit>
      <trans-unit id="20">
        <source>invalid_password</source>
        <target>Invalid password!</target>
      </trans-unit>
      <trans-unit id="21">
        <source>database_connection</source>
        <target>Database connection</target>
      </trans-unit>
      <trans-unit id="22">
        <source>database_connected</source>
        <target>Database connection established.</target>
      </trans-unit>
      <trans-unit id="23">
        <source>database_dot_in_dbname</source>
        <target>The database name must not contain dots!</target>
      </trans-unit>
      <trans-unit id="24">
        <source>database_could_not_connect</source>
        <target>Could not connect to the database!</target>
      </trans-unit>
      <trans-unit id="25">
        <source>database_connection_explain</source>
        <target>Please enter your database connection parameters.</target>
      </trans-unit>
      <trans-unit id="26">
        <source>database_host</source>
        <target>Host</target>
      </trans-unit>
      <trans-unit id="27">
        <source>database_port</source>
        <target>Port number</target>
      </trans-unit>
      <trans-unit id="28">
        <source>database_user</source>
        <target>Username</target>
      </trans-unit>
      <trans-unit id="29">
        <source>database_password</source>
        <target>Password</target>
      </trans-unit>
      <trans-unit id="30">
        <source>database_name</source>
        <target>Database name</target>
      </trans-unit>
      <trans-unit id="31">
        <source>save_settings</source>
        <target>Save settings</target>
      </trans-unit>
      <trans-unit id="32">
        <source>update_tables</source>
        <target>Update the database</target>
      </trans-unit>
      <trans-unit id="33">
        <source>update_tables_explain</source>
        <target>Please note that the update assistant only handles tables starting with &lt;code&gt;tl_&lt;/code&gt;.</target>
      </trans-unit>
      <trans-unit id="34">
        <source>update_tables_confirm</source>
        <target>The database is up to date.</target>
      </trans-unit>
      <trans-unit id="35">
        <source>update_save</source>
        <target>Update database</target>
      </trans-unit>
      <trans-unit id="36">
        <source>CREATE</source>
        <target>Create tables</target>
      </trans-unit>
      <trans-unit id="37">
        <source>ALTER_TABLE</source>
        <target>Change tables</target>
      </trans-unit>
      <trans-unit id="38">
        <source>ALTER_ADD</source>
        <target>Add columns</target>
      </trans-unit>
      <trans-unit id="39">
        <source>ALTER_CHANGE</source>
        <target>Change columns</target>
      </trans-unit>
      <trans-unit id="40">
        <source>ALTER_DROP</source>
        <target>Drop columns</target>
      </trans-unit>
      <trans-unit id="41">
        <source>DROP</source>
        <target>Drop tables</target>
      </trans-unit>
      <trans-unit id="42">
        <source>select_all</source>
        <target>Select all</target>
      </trans-unit>
      <trans-unit id="43">
        <source>template_import</source>
        <target>Import a template</target>
      </trans-unit>
      <trans-unit id="44">
        <source>template_import_explain</source>
        <target>Here you can import an &lt;code&gt;.sql&lt;/code&gt; file from the &lt;code&gt;templates&lt;/code&gt; directory. Any existing data will be deleted! If you only want to import a theme, please use the theme manager in the Contao back end instead.</target>
      </trans-unit>
      <trans-unit id="45">
        <source>import_exception</source>
        <target>The import failed! Is the database up to date and is the template file compatible with your Contao version?</target>
      </trans-unit>
      <trans-unit id="46">
        <source>import_empty_source</source>
        <target>Please choose a template file!</target>
      </trans-unit>
      <trans-unit id="47">
        <source>import_data_will_be_deleted</source>
        <target>Any existing data will be deleted!</target>
      </trans-unit>
      <trans-unit id="48">
        <source>imported_on</source>
        <target>Template imported on %s.</target>
      </trans-unit>
      <trans-unit id="49">
        <source>templates</source>
        <target>Templates</target>
      </trans-unit>
      <trans-unit id="50">
        <source>do_not_truncate</source>
        <target>Do not truncate the tables</target>
      </trans-unit>
      <trans-unit id="51">
        <source>import_confirm</source>
        <target>Any existing data will be deleted! Do you really want to continue?</target>
      </trans-unit>
      <trans-unit id="52">
        <source>template_save</source>
        <target>Import template</target>
      </trans-unit>
      <trans-unit id="53">
        <source>admin_create</source>
        <target>Create an admin user</target>
      </trans-unit>
      <trans-unit id="54">
        <source>admin_create_explain</source>
        <target>Here you can create an admin user to log into the Contao back end.</target>
      </trans-unit>
      <trans-unit id="55">
        <source>admin_confirm</source>
        <target>An admin user has been created.</target>
      </trans-unit>
      <trans-unit id="56">
        <source>admin_username</source>
        <target>Username</target>
      </trans-unit>
      <trans-unit id="57">
        <source>admin_name</source>
        <target>Name</target>
      </trans-unit>
      <trans-unit id="58">
        <source>admin_email</source>
        <target>E-mail</target>
      </trans-unit>
      <trans-unit id="59">
        <source>admin_save</source>
        <target>Create admin user</target>
      </trans-unit>
      <trans-unit id="60">
        <source>admin_error_extnd</source>
        <target>For security reasons you can not use the following characters here: #()/&lt;=&gt;</target>
      </trans-unit>
      <trans-unit id="61">
        <source>admin_error_no_space</source>
        <target>The username must not contain any whitespace characters!</target>
      </trans-unit>
      <trans-unit id="62">
        <source>admin_error_email</source>
        <target>Please enter a valid e-mail address!</target>
      </trans-unit>
      <trans-unit id="63">
        <source>admin_error_password_match</source>
        <target>The passwords did not match!</target>
      </trans-unit>
      <trans-unit id="64">
        <source>admin_error_password_user</source>
        <target>Your username and password must not be the same!</target>
      </trans-unit>
      <trans-unit id="65">
        <source>admin_error</source>
        <target>Please fill in all fields to create an admin user!</target>
      </trans-unit>
      <trans-unit id="66">
        <source>congratulations</source>
        <target>Congratulations!</target>
      </trans-unit>
      <trans-unit id="67">
        <source>congratulations_explain</source>
        <target>You have successfully installed Contao.</target>
      </trans-unit>
      <trans-unit id="68">
        <source>installation_complete</source>
        <target>Installation complete</target>
      </trans-unit>
      <trans-unit id="69">
        <source>installation_complete_explain</source>
        <target>Now please go to the Contao back end and check the system settings.</target>
      </trans-unit>
      <trans-unit id="70">
        <source>back_end</source>
        <target>Contao back end</target>
      </trans-unit>
      <trans-unit id="71">
        <source>old_database</source>
        <target>The database is too old!</target>
      </trans-unit>
      <trans-unit id="72">
        <source>old_database_explanation</source>
        <target>You need at least Contao 3.2 to upgrade to Contao 4.</target>
      </trans-unit>
      <trans-unit id="73">
        <source>console_explanation</source>
        <target>A post installation task could not be completed!</target>
      </trans-unit>
      <trans-unit id="74">
        <source>duplicate_subscriptions</source>
        <target>Duplicate newsletter subscriptions found:</target>
      </trans-unit>
      <trans-unit id="75">
        <source>duplicates_purged</source>
        <target>The duplicate entries have been purged automatically. A backup of the original subscriptions has been stored in &lt;code&gt;tl_newsletter_recipients_backup&lt;/code&gt;.</target>
      </trans-unit>
      <trans-unit id="76">
        <source>unsupported_version</source>
        <target>Your database version is not supported!</target>
      </trans-unit>
      <trans-unit id="77">
        <source>unsupported_version_explain</source>
        <target>Contao requires at least MySQL 5.5.7 but you have version %s. Please update your database version.</target>
      </trans-unit>
      <trans-unit id="78">
        <source>unsupported_collation</source>
        <target>The configured collation is not supported!</target>
      </trans-unit>
      <trans-unit id="79">
        <source>unsupported_collation_explain</source>
        <target>The configured collation &lt;code&gt;%s&lt;/code&gt; is not available on your server. Please install it (recommended) or configure a different character set and collation in the &lt;code&gt;app/config/config.yml&lt;/code&gt; file.</target>
      </trans-unit>
      <trans-unit id="80">
        <source>unsupported_engine</source>
        <target>The configured database engine is not supported!</target>
      </trans-unit>
      <trans-unit id="81">
        <source>unsupported_engine_explain</source>
        <target>The configured database engine &lt;code&gt;%s&lt;/code&gt; is not available on your server. Please install it (recommended) or configure a different database engine in the &lt;code&gt;app/config/config.yml&lt;/code&gt; file.</target>
      </trans-unit>
    </body>
  </file>
</xliff><|MERGE_RESOLUTION|>--- conflicted
+++ resolved
@@ -16,11 +16,7 @@
       </trans-unit>
       <trans-unit id="4">
         <source>locked_explanation</source>
-<<<<<<< HEAD
-        <target>For security reasons, the install tool has been locked after a wrong password had been entered more than three times in a row. To unlock it, run &lt;code&gt;vendor/bin/contao-console doctrine:cache:clear contao.cache&lt;/code&gt; on the command line.</target>
-=======
         <target>For security reasons, the install tool has been locked after a wrong password had been entered more than three times in a row. To unlock it, run &lt;code&gt;vendor/bin/contao-console contao:install:unlock&lt;/code&gt; on the command line.</target>
->>>>>>> 4e537350
       </trans-unit>
       <trans-unit id="5">
         <source>file_permissions_headline</source>
