--- conflicted
+++ resolved
@@ -42,14 +42,10 @@
         "symfony/phpunit-bridge": "^4.3"
     },
     "extra": {
-<<<<<<< HEAD
         "contao-manager-plugin": "Contao\\InstallationBundle\\ContaoManager\\Plugin",
         "symfony": {
             "require": "^4.2"
         }
-=======
-        "contao-manager-plugin": "Contao\\InstallationBundle\\ContaoManager\\Plugin"
->>>>>>> ceef4d4d
     },
     "autoload": {
         "psr-4": {
