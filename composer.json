{
    "name": "contao/installation-bundle",
    "type": "contao-bundle",
    "description": "Required to install and update Contao 4",
    "license": "LGPL-3.0-or-later",
    "authors": [
        {
            "name": "Leo Feyer",
            "homepage": "https://github.com/leofeyer"
        }
    ],
    "require": {
        "php": "^7.1",
        "contao/core-bundle": "self.version",
        "sensiolabs/ansi-to-html": "^1.1",
        "symfony/filesystem": "^3.4 || ^4.0",
        "symfony/framework-bundle": "^3.4 || ^4.0"
    },
    "conflict": {
        "contao/core": "*",
        "contao/manager-plugin": "<2.0 || >=3.0"
    },
    "require-dev": {
<<<<<<< HEAD
        "contao/manager-plugin": "^2.3.1",
        "friendsofphp/php-cs-fixer": "^2.12",
=======
        "contao/manager-plugin": "^2.0",
>>>>>>> e56fb6a0
        "php-coveralls/php-coveralls": "^2.1",
        "php-http/guzzle6-adapter": "^1.1",
        "php-http/message-factory": "^1.0.2",
        "phpunit/phpunit": "^7.0",
        "symfony/phpunit-bridge": "^3.4.5"
    },
    "extra": {
        "branch-alias": {
            "dev-4.6": "4.6.x-dev"
        },
        "contao-manager-plugin": "Contao\\InstallationBundle\\ContaoManager\\Plugin"
    },
    "autoload": {
        "psr-4": {
            "Contao\\InstallationBundle\\": "src/"
        }
    },
    "autoload-dev": {
        "psr-4": {
            "Contao\\InstallationBundle\\Test\\": "tests/"
        }
    },
    "support": {
        "issues": "https://github.com/contao/installation-bundle/issues",
        "forum": "https://community.contao.org",
        "source": "https://github.com/contao/installation-bundle",
        "docs": "https://docs.contao.org"
    }
}<|MERGE_RESOLUTION|>--- conflicted
+++ resolved
@@ -21,12 +21,7 @@
         "contao/manager-plugin": "<2.0 || >=3.0"
     },
     "require-dev": {
-<<<<<<< HEAD
         "contao/manager-plugin": "^2.3.1",
-        "friendsofphp/php-cs-fixer": "^2.12",
-=======
-        "contao/manager-plugin": "^2.0",
->>>>>>> e56fb6a0
         "php-coveralls/php-coveralls": "^2.1",
         "php-http/guzzle6-adapter": "^1.1",
         "php-http/message-factory": "^1.0.2",
