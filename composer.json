{
    "name": "contao/installation-bundle",
    "type": "contao-bundle",
    "description": "Required to install and update Contao 4",
    "license": "LGPL-3.0-or-later",
    "authors": [
        {
            "name": "Leo Feyer",
            "homepage": "https://github.com/leofeyer"
        }
    ],
    "require": {
        "php": "^7.1",
        "contao/core-bundle": "self.version",
        "doctrine/dbal": "^2.5",
        "patchwork/utf8": "^1.2",
        "psr/log": "^1.0",
        "sensiolabs/ansi-to-html": "^1.1",
        "symfony/config": "4.2.* || 4.3.*",
        "symfony/console": "4.2.* || 4.3.*",
        "symfony/dependency-injection": "4.2.* || 4.3.*",
        "symfony/event-dispatcher": "4.2.* || 4.3.*",
        "symfony/filesystem": "4.2.* || 4.3.*",
        "symfony/finder": "4.2.* || 4.3.*",
        "symfony/framework-bundle": "4.2.* || 4.3.*",
        "symfony/http-foundation": "4.2.* || 4.3.*",
        "symfony/http-kernel": "4.2.* || 4.3.*",
        "symfony/yaml": "4.2.* || 4.3.*"
    },
    "conflict": {
        "contao/core": "*",
        "contao/manager-plugin": "<2.0 || >=3.0"
    },
    "require-dev": {
        "contao/manager-plugin": "^2.3.1",
        "php-http/guzzle6-adapter": "^1.1",
        "phpunit/phpunit": "^7.5",
        "symfony/phpunit-bridge": "^4.3"
    },
    "extra": {
<<<<<<< HEAD
        "branch-alias": {
            "dev-master": "4.9.x-dev"
        },
=======
>>>>>>> b309728c
        "contao-manager-plugin": "Contao\\InstallationBundle\\ContaoManager\\Plugin"
    },
    "autoload": {
        "psr-4": {
            "Contao\\InstallationBundle\\": "src/"
        }
    },
    "autoload-dev": {
        "psr-4": {
            "Contao\\InstallationBundle\\Tests\\": "tests/"
        }
    },
    "support": {
        "issues": "https://github.com/contao/contao/issues",
        "forum": "https://community.contao.org",
        "source": "https://github.com/contao/installation-bundle",
        "docs": "https://docs.contao.org"
    }
}<|MERGE_RESOLUTION|>--- conflicted
+++ resolved
@@ -38,12 +38,9 @@
         "symfony/phpunit-bridge": "^4.3"
     },
     "extra": {
-<<<<<<< HEAD
         "branch-alias": {
             "dev-master": "4.9.x-dev"
         },
-=======
->>>>>>> b309728c
         "contao-manager-plugin": "Contao\\InstallationBundle\\ContaoManager\\Plugin"
     },
     "autoload": {
